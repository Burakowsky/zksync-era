{
    "name": "ts-integration",
    "version": "0.1.0",
    "license": "MIT",
    "private": true,
    "scripts": {
        "test": "zk f jest --forceExit --testTimeout 60000",
        "long-running-test": "zk f jest",
        "fee-test": "RUN_FEE_TEST=1 zk f jest -- fees.test.ts",
        "api-test": "zk f jest -- api/web3.test.ts",
        "contract-verification-test": "zk f jest -- api/contract-verification.test.ts",
        "build": "hardhat compile",
        "build-yul": "hardhat run scripts/compile-yul.ts"
    },
    "devDependencies": {
        "@matterlabs/hardhat-zksync-deploy": "^0.6.1",
        "@matterlabs/hardhat-zksync-solc": "0.4.2",
        "@matterlabs/hardhat-zksync-vyper": "^0.2.0",
        "@nomiclabs/hardhat-vyper": "^3.0.3",
        "@types/jest": "^29.0.3",
        "@types/node": "^14.14.5",
        "@types/node-fetch": "^2.5.7",
        "chalk": "^4.0.0",
        "ethereumjs-abi": "^0.6.8",
        "ethers": "~5.7.0",
        "hardhat": "=2.16.0",
        "jest": "^29.0.3",
        "jest-matcher-utils": "^29.0.3",
        "node-fetch": "^2.6.1",
        "ts-jest": "^29.0.1",
        "ts-node": "^10.1.0",
        "typescript": "^4.3.5",
<<<<<<< HEAD
        "zksync-web3": "file:../../../../zksync2-js"
=======
        "zksync-web3": "^0.15.5"
>>>>>>> e61d9e5f
    }
}<|MERGE_RESOLUTION|>--- conflicted
+++ resolved
@@ -30,10 +30,6 @@
         "ts-jest": "^29.0.1",
         "ts-node": "^10.1.0",
         "typescript": "^4.3.5",
-<<<<<<< HEAD
         "zksync-web3": "file:../../../../zksync2-js"
-=======
-        "zksync-web3": "^0.15.5"
->>>>>>> e61d9e5f
     }
 }