--- conflicted
+++ resolved
@@ -278,17 +278,12 @@
         MIN_CHUNK_COUNT as usize
     );
     for path in &snapshot_metadata.storage_logs_filepaths {
-<<<<<<< HEAD
         let path = path
             .as_ref()
             .unwrap()
             .strip_prefix("storage_logs_snapshots/")
             .unwrap();
-        assert!(path.ends_with(".json.gzip"));
-=======
-        let path = path.strip_prefix("storage_logs_snapshots/").unwrap();
         assert!(path.ends_with(".proto.gzip"));
->>>>>>> 84ec18bf
     }
 }
 
