--- conflicted
+++ resolved
@@ -170,23 +170,16 @@
         crate::ethabi::encode(&[Token::Array(vec![self.l1_commit_data()])]).len()
     }
 
-<<<<<<< HEAD
-=======
     /// Packs all pubdata needed for batch commitment in boojum into one bytes array. The packing contains the
     /// following: logs, messages, bytecodes, and compressed state diffs.
     /// This data is currently part of calldata but will be submitted as part of the blob section post EIP-4844.
->>>>>>> 1659c840
     pub fn construct_pubdata(&self) -> Vec<u8> {
         let mut res: Vec<u8> = vec![];
 
         // Process and Pack Logs
         res.extend((self.header.l2_to_l1_logs.len() as u32).to_be_bytes());
         for l2_to_l1_log in &self.header.l2_to_l1_logs {
-<<<<<<< HEAD
-            res.extend(l2_to_l1_log.packed_encoding());
-=======
             res.extend(l2_to_l1_log.to_bytes());
->>>>>>> 1659c840
         }
 
         // Process and Pack Msgs
@@ -271,19 +264,6 @@
     initial_writes_hash: H256,
     repeated_writes_compressed: Vec<u8>,
     repeated_writes_hash: H256,
-<<<<<<< HEAD
-    #[allow(dead_code)]
-    system_logs: Vec<L2ToL1Log>,
-    system_logs_compressed: Vec<u8>,
-    system_logs_linear_hash: H256,
-    #[allow(dead_code)]
-    state_diffs: Vec<StateDiffRecord>,
-    state_diffs_hash: H256,
-    state_diffs_compressed: Vec<u8>,
-
-    bootloader_heap_hash: H256,
-    events_state_hash: H256,
-=======
 
     // The fields below are necessary for boojum.
     system_logs_compressed: Vec<u8>,
@@ -296,7 +276,6 @@
     bootloader_heap_hash: H256,
     #[allow(dead_code)]
     events_state_queue_hash: H256,
->>>>>>> 1659c840
 }
 
 impl L1BatchAuxiliaryOutput {
@@ -305,32 +284,17 @@
         initial_writes: Vec<InitialStorageWrite>,
         repeated_writes: Vec<RepeatedStorageWrite>,
         system_logs: Vec<L2ToL1Log>,
-<<<<<<< HEAD
-        mut state_diffs: Vec<StateDiffRecord>,
-        bootloader_heap_hash: H256,
-        events_state_hash: H256,
-=======
         state_diffs: Vec<StateDiffRecord>,
         bootloader_heap_hash: H256,
         events_state_queue_hash: H256,
->>>>>>> 1659c840
     ) -> Self {
-        state_diffs.sort_unstable_by_key(|rec| (rec.address, rec.key));
-
         let l2_l1_logs_compressed = serialize_commitments(&l2_l1_logs);
         let initial_writes_compressed = serialize_commitments(&initial_writes);
         let repeated_writes_compressed = serialize_commitments(&repeated_writes);
         let system_logs_compressed = serialize_commitments(&system_logs);
         let state_diffs_packed = serialize_commitments(&state_diffs);
 
-<<<<<<< HEAD
-        let mut comp_state_diffs: Vec<u8> = vec![];
-
         let state_diffs_compressed = compress_state_diffs(state_diffs.clone());
-        comp_state_diffs.extend(state_diffs_compressed);
-=======
-        let state_diffs_compressed = compress_state_diffs(state_diffs.clone());
->>>>>>> 1659c840
 
         let l2_l1_logs_linear_hash = H256::from(keccak256(&l2_l1_logs_compressed));
         let system_logs_linear_hash = H256::from(keccak256(&system_logs_compressed));
@@ -357,17 +321,6 @@
             l2_l1_logs_merkle_root,
             initial_writes_hash,
             repeated_writes_hash,
-<<<<<<< HEAD
-            system_logs,
-            system_logs_compressed,
-            system_logs_linear_hash,
-            state_diffs,
-            state_diffs_hash,
-            state_diffs_compressed: comp_state_diffs,
-
-            bootloader_heap_hash,
-            events_state_hash,
-=======
             system_logs_compressed,
             system_logs_linear_hash,
             state_diffs_hash,
@@ -375,7 +328,6 @@
 
             bootloader_heap_hash,
             events_state_queue_hash,
->>>>>>> 1659c840
         }
     }
 
@@ -479,11 +431,7 @@
         system_logs: Vec<L2ToL1Log>,
         state_diffs: Vec<StateDiffRecord>,
         bootloader_heap_hash: H256,
-<<<<<<< HEAD
-        events_state_queue: H256,
-=======
         events_state_queue_hash: H256,
->>>>>>> 1659c840
     ) -> Self {
         let meta_parameters = L1BatchMetaParameters {
             zkporter_is_available: ZKPORTER_IS_AVAILABLE,
@@ -512,11 +460,7 @@
                 system_logs,
                 state_diffs,
                 bootloader_heap_hash,
-<<<<<<< HEAD
-                events_state_queue,
-=======
                 events_state_queue_hash,
->>>>>>> 1659c840
             ),
             meta_parameters,
         }
