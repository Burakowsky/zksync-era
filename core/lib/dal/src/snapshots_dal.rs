--- conflicted
+++ resolved
@@ -39,13 +39,6 @@
         factory_deps_filepaths: &str,
     ) -> sqlx::Result<()> {
         sqlx::query!(
-<<<<<<< HEAD
-            "INSERT INTO snapshots ( \
-                l1_batch_number, storage_logs_filepaths, factory_deps_filepath, \
-                created_at, updated_at \
-            ) \
-            VALUES ($1, array_fill(''::text, ARRAY[$2::integer]), $3, NOW(), NOW())",
-=======
             r#"
             INSERT INTO
                 snapshots (
@@ -56,9 +49,8 @@
                     updated_at
                 )
             VALUES
-                ($1, $2, $3, NOW(), NOW())
+                ($1, ARRAY_FILL(''::TEXT, ARRAY[$2::INTEGER]), $3, NOW(), NOW())
             "#,
->>>>>>> 84ec18bf
             l1_batch_number.0 as i32,
             storage_logs_chunk_count as i32,
             factory_deps_filepaths,
@@ -70,7 +62,6 @@
         Ok(())
     }
 
-<<<<<<< HEAD
     pub async fn add_storage_logs_filepath_for_snapshot(
         &mut self,
         l1_batch_number: L1BatchNumber,
@@ -78,10 +69,14 @@
         storage_logs_filepath: &str,
     ) -> sqlx::Result<()> {
         sqlx::query!(
-            "UPDATE snapshots SET \
-                storage_logs_filepaths[$2] = $3, \
-                updated_at = NOW() \
-            WHERE l1_batch_number = $1",
+            r#"
+            UPDATE snapshots
+            SET
+                storage_logs_filepaths[$2] = $3,
+                updated_at = NOW()
+            WHERE
+                l1_batch_number = $1
+            "#,
             l1_batch_number.0 as i32,
             chunk_id as i32 + 1,
             storage_logs_filepath,
@@ -94,13 +89,35 @@
 
     pub async fn get_all_complete_snapshots(&mut self) -> sqlx::Result<AllSnapshots> {
         let rows = sqlx::query!(
-            "SELECT l1_batch_number \
-            FROM snapshots \
-            WHERE NOT (''::text = ANY(storage_logs_filepaths)) \
-            ORDER BY l1_batch_number DESC"
-=======
-    pub async fn get_all_snapshots(&mut self) -> Result<AllSnapshots, sqlx::Error> {
-        let records: Vec<L1BatchNumber> = sqlx::query!(
+            r#"
+            SELECT
+                l1_batch_number
+            FROM
+                snapshots
+            WHERE
+                NOT (''::TEXT = ANY (storage_logs_filepaths))
+            ORDER BY
+                l1_batch_number DESC
+            "#
+        )
+        .instrument("get_all_complete_snapshots")
+        .report_latency()
+        .fetch_all(self.storage.conn())
+        .await?;
+
+        let snapshots_l1_batch_numbers = rows
+            .into_iter()
+            .map(|row| L1BatchNumber(row.l1_batch_number as u32))
+            .collect();
+
+        Ok(AllSnapshots {
+            snapshots_l1_batch_numbers,
+        })
+    }
+
+    pub async fn get_newest_snapshot_metadata(&mut self) -> sqlx::Result<Option<SnapshotMetadata>> {
+        let row = sqlx::query_as!(
+            StorageSnapshotMetadata,
             r#"
             SELECT
                 l1_batch_number,
@@ -108,30 +125,11 @@
                 storage_logs_filepaths
             FROM
                 snapshots
+            ORDER BY
+                l1_batch_number DESC
+            LIMIT
+                1
             "#
->>>>>>> 84ec18bf
-        )
-        .instrument("get_all_complete_snapshots")
-        .report_latency()
-        .fetch_all(self.storage.conn())
-        .await?;
-
-        let snapshots_l1_batch_numbers = rows
-            .into_iter()
-            .map(|row| L1BatchNumber(row.l1_batch_number as u32))
-            .collect();
-
-        Ok(AllSnapshots {
-            snapshots_l1_batch_numbers,
-        })
-    }
-
-    pub async fn get_newest_snapshot_metadata(&mut self) -> sqlx::Result<Option<SnapshotMetadata>> {
-        let row = sqlx::query_as!(
-            StorageSnapshotMetadata,
-            "SELECT l1_batch_number, factory_deps_filepath, storage_logs_filepaths \
-            FROM snapshots \
-            ORDER BY l1_batch_number DESC LIMIT 1"
         )
         .instrument("get_newest_snapshot_metadata")
         .report_latency()
@@ -144,16 +142,9 @@
     pub async fn get_snapshot_metadata(
         &mut self,
         l1_batch_number: L1BatchNumber,
-<<<<<<< HEAD
     ) -> sqlx::Result<Option<SnapshotMetadata>> {
         let row = sqlx::query_as!(
             StorageSnapshotMetadata,
-            "SELECT l1_batch_number, factory_deps_filepath, storage_logs_filepaths \
-            FROM snapshots \
-            WHERE l1_batch_number = $1",
-=======
-    ) -> Result<Option<SnapshotMetadata>, sqlx::Error> {
-        let record: Option<SnapshotMetadata> = sqlx::query!(
             r#"
             SELECT
                 l1_batch_number,
@@ -164,7 +155,6 @@
             WHERE
                 l1_batch_number = $1
             "#,
->>>>>>> 84ec18bf
             l1_batch_number.0 as i32
         )
         .instrument("get_snapshot_metadata")
