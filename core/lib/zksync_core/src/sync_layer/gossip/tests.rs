--- conflicted
+++ resolved
@@ -190,15 +190,11 @@
     let pool = ConnectionPool::test_pool::<ServerStorageProcessor>().await;
     let tx_hashes = run_state_keeper_with_multiple_miniblocks(pool.clone()).await;
 
-<<<<<<< HEAD
     let mut storage = pool
         .access_storage::<ServerStorageProcessor>()
         .await
         .unwrap();
-=======
-    let mut storage = pool.access_storage().await.unwrap();
     let protocol_version = latest_protocol_version();
->>>>>>> 56776f92
     let genesis_block_payload = block_payload(&mut storage, 0).await.encode();
     let ctx = &ctx::test_root(&ctx::AffineClock::new(CLOCK_SPEEDUP as f64));
     let rng = &mut ctx.rng();
@@ -331,15 +327,11 @@
     let tx_hashes = run_state_keeper_with_multiple_l1_batches(pool.clone()).await;
     let tx_hashes: Vec<_> = tx_hashes.iter().map(Vec::as_slice).collect();
 
-<<<<<<< HEAD
     let mut storage = pool
         .access_storage::<ServerStorageProcessor>()
         .await
         .unwrap();
-=======
-    let mut storage = pool.access_storage().await.unwrap();
     let protocol_version = latest_protocol_version();
->>>>>>> 56776f92
     let genesis_block_payload = block_payload(&mut storage, 0).await.encode();
     let ctx = &ctx::test_root(&ctx::AffineClock::new(CLOCK_SPEEDUP as f64));
     let rng = &mut ctx.rng();
